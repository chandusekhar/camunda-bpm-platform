<?xml version='1.0' encoding='UTF-8'?>

<server xmlns="urn:jboss:domain:1.1">

    <extensions>
        <extension module="org.jboss.as.clustering.infinispan"/>
        <extension module="org.jboss.as.configadmin"/>
        <extension module="org.jboss.as.connector"/>
        <extension module="org.jboss.as.deployment-scanner"/>
        <extension module="org.jboss.as.ee"/>
        <extension module="org.jboss.as.ejb3"/>
        <extension module="org.jboss.as.jaxrs"/>
        <extension module="org.jboss.as.jdr"/>
        <extension module="org.jboss.as.jmx"/>
        <extension module="org.jboss.as.jpa"/>
        <extension module="org.jboss.as.logging"/>
        <extension module="org.jboss.as.mail"/>
        <extension module="org.jboss.as.naming"/>
        <extension module="org.jboss.as.osgi"/>
        <extension module="org.jboss.as.pojo"/>
        <extension module="org.jboss.as.remoting"/>
        <extension module="org.jboss.as.sar"/>
        <extension module="org.jboss.as.security"/>
        <extension module="org.jboss.as.threads"/>
        <extension module="org.jboss.as.transactions"/>
        <extension module="org.jboss.as.web"/>
        <extension module="org.jboss.as.webservices"/>
        <extension module="org.jboss.as.weld"/>
        <extension module="com.camunda.fox.platform.fox-platform-jboss-subsystem"/>
    </extensions>

    <management>
        <security-realms>
            <security-realm name="ManagementRealm">
                <authentication>
                    <properties path="mgmt-users.properties" relative-to="jboss.server.config.dir"/>
                </authentication>
            </security-realm>
            <security-realm name="ApplicationRealm">
                <authentication>
                    <properties path="application-users.properties" relative-to="jboss.server.config.dir"/>
                </authentication>
            </security-realm>
        </security-realms>
        <management-interfaces>
            <native-interface security-realm="ManagementRealm">
                <socket-binding native="management-native"/>
            </native-interface>
            <http-interface security-realm="ManagementRealm">
                <socket-binding http="management-http"/>
            </http-interface>
        </management-interfaces>
    </management>

    <profile>
        <subsystem xmlns="urn:jboss:domain:logging:1.1">
            <console-handler name="CONSOLE">
                <level name="INFO"/>
                <formatter>
                    <pattern-formatter pattern="%d{HH:mm:ss,SSS} %-5p [%c] (%t) %s%E%n"/>
                </formatter>
            </console-handler>
            <periodic-rotating-file-handler name="FILE">
                <formatter>
                    <pattern-formatter pattern="%d{HH:mm:ss,SSS} %-5p [%c] (%t) %s%E%n"/>
                </formatter>
                <file relative-to="jboss.server.log.dir" path="server.log"/>
                <suffix value=".yyyy-MM-dd"/>
                <append value="true"/>
            </periodic-rotating-file-handler>
            <logger category="com.arjuna">
                <level name="WARN"/>
            </logger>
            <logger category="org.apache.tomcat.util.modeler">
                <level name="WARN"/>
            </logger>
            <logger category="sun.rmi">
                <level name="WARN"/>
            </logger>
            <logger category="jacorb">
                <level name="WARN"/>
            </logger>
            <logger category="jacorb.config">
                <level name="ERROR"/>
            </logger>
            <logger category="org.jboss.weld.ClassLoading">
                <level name="WARN"/>
            </logger>
            <root-logger>
                <level name="INFO"/>
                <handlers>
                    <handler name="CONSOLE"/>
                    <handler name="FILE"/>
                </handlers>
            </root-logger>
        </subsystem>
        <subsystem xmlns="urn:jboss:domain:configadmin:1.0"/>
        <subsystem xmlns="urn:jboss:domain:datasources:1.0">
            <datasources>
                <datasource jndi-name="java:jboss/datasources/ExampleDS" pool-name="ExampleDS" enabled="true" use-java-context="true">
                    <connection-url>jdbc:h2:mem:test;DB_CLOSE_DELAY=-1</connection-url>
                    <driver>h2</driver>
                    <security>
                        <user-name>sa</user-name>
                        <password>sa</password>
                    </security>
                </datasource>
                <datasource jndi-name="java:jboss/datasources/FoxEngineDS" enabled="true" use-java-context="true" jta="true" use-ccm="true" pool-name="FoxEngineDS">
                    <connection-url>jdbc:h2:./fox-h2-dbs/fox-engine;DB_CLOSE_DELAY=-1;MVCC=TRUE;DB_CLOSE_ON_EXIT=FALSE</connection-url>
                    <driver>h2</driver>
                    <security>
                        <user-name>sa</user-name>
                        <password>sa</password>
                    </security>                   
                </datasource>               
                <datasource jndi-name="java:jboss/datasources/CycleDS" enabled="true" use-java-context="true" jta="true" use-ccm="true" pool-name="CycleDS">
                    <connection-url>jdbc:h2:./fox-h2-dbs/cycle;DB_CLOSE_DELAY=-1;MVCC=TRUE;DB_CLOSE_ON_EXIT=FALSE</connection-url>
                    <driver>h2</driver>
                    <pool></pool>
                    <security>
                        <user-name>sa</user-name>
                        <password>sa</password>
                    </security>                   
                </datasource>
                <drivers>
                    <driver name="h2" module="com.h2database.h2">
                        <xa-datasource-class>org.h2.jdbcx.JdbcDataSource</xa-datasource-class>
                    </driver>
                </drivers>
            </datasources>
        </subsystem>
        <subsystem xmlns="urn:jboss:domain:deployment-scanner:1.1">
            <deployment-scanner path="deployments" relative-to="jboss.server.base.dir" scan-interval="5000"/>
        </subsystem>
        <subsystem xmlns="urn:jboss:domain:ee:1.0">
          <global-modules>
            <module name="com.camunda.fox.platform.fox-platform-api" />
            <module name="com.camunda.fox.engine.fox-engine" />
          </global-modules>
        </subsystem>
        <subsystem xmlns="urn:jboss:domain:ejb3:1.2">
            <session-bean>
                <stateless>
                    <bean-instance-pool-ref pool-name="slsb-strict-max-pool"/>
                </stateless>
                <stateful default-access-timeout="5000" cache-ref="simple"/>
                <singleton default-access-timeout="5000"/>
            </session-bean>
            <mdb>
                <resource-adapter-ref resource-adapter-name="hornetq-ra"/>
                <bean-instance-pool-ref pool-name="mdb-strict-max-pool"/>
            </mdb>
            <pools>
                <bean-instance-pools>
                    <strict-max-pool name="slsb-strict-max-pool" max-pool-size="20" instance-acquisition-timeout="5" instance-acquisition-timeout-unit="MINUTES"/>
                    <strict-max-pool name="mdb-strict-max-pool" max-pool-size="20" instance-acquisition-timeout="5" instance-acquisition-timeout-unit="MINUTES"/>
                </bean-instance-pools>
            </pools>
            <caches>
                <cache name="simple" aliases="NoPassivationCache"/>
                <cache name="passivating" passivation-store-ref="file" aliases="SimpleStatefulCache"/>
            </caches>
            <passivation-stores>
                <file-passivation-store name="file"/>
            </passivation-stores>
            <async thread-pool-name="default"/>
            <timer-service thread-pool-name="default">
                <data-store path="timer-service-data" relative-to="jboss.server.data.dir"/>
            </timer-service>
            <remote connector-ref="remoting-connector" thread-pool-name="default"/>
            <thread-pools>
                <thread-pool name="default">
                    <max-threads count="10"/>
                    <keepalive-time time="100" unit="milliseconds"/>
                </thread-pool>
            </thread-pools>
        </subsystem>
        <subsystem xmlns="urn:jboss:domain:infinispan:1.1" default-cache-container="hibernate">
            <cache-container name="hibernate" default-cache="local-query">
                <local-cache name="entity">
                    <transaction mode="NON_XA"/>
                    <eviction strategy="LRU" max-entries="10000"/>
                    <expiration max-idle="100000"/>
                </local-cache>
                <local-cache name="local-query">
                    <transaction mode="NONE"/>
                    <eviction strategy="LRU" max-entries="10000"/>
                    <expiration max-idle="100000"/>
                </local-cache>
                <local-cache name="timestamps">
                    <transaction mode="NONE"/>
                    <eviction strategy="NONE"/>
                </local-cache>
            </cache-container>
        </subsystem>
        <subsystem xmlns="urn:jboss:domain:jaxrs:1.0"/>
        <subsystem xmlns="urn:jboss:domain:jca:1.1">
            <archive-validation enabled="true" fail-on-error="true" fail-on-warn="false"/>
            <bean-validation enabled="false"/>
            <default-workmanager>
                <short-running-threads>
                    <core-threads count="50"/>
                    <queue-length count="50"/>
                    <max-threads count="50"/>
                    <keepalive-time time="10" unit="seconds"/>
                </short-running-threads>
                <long-running-threads>
                    <core-threads count="50"/>
                    <queue-length count="50"/>
                    <max-threads count="50"/>
                    <keepalive-time time="10" unit="seconds"/>
                </long-running-threads>
            </default-workmanager>
        </subsystem>
        <subsystem xmlns="urn:jboss:domain:jdr:1.0"/>
        <subsystem xmlns="urn:jboss:domain:jmx:1.1">
            <show-model value="true"/>
            <remoting-connector/>
        </subsystem>
        <subsystem xmlns="urn:jboss:domain:jpa:1.0">
            <jpa default-datasource=""/>
        </subsystem>
        <subsystem xmlns="urn:jboss:domain:mail:1.0">
            <mail-session jndi-name="java:jboss/mail/Default">
                <smtp-server outbound-socket-binding-ref="mail-smtp"/>
            </mail-session>
        </subsystem>
        <subsystem xmlns="urn:jboss:domain:naming:1.1"/>
        <subsystem xmlns="urn:jboss:domain:osgi:1.2" activation="lazy">
            <properties>
                <!-- Specifies the beginning start level of the framework -->
                <property name="org.osgi.framework.startlevel.beginning">1</property>
            </properties>
            <capabilities>
                <!-- modules registered with the OSGi layer on startup -->
                <capability name="javax.servlet.api:v25"/>
                <capability name="javax.transaction.api"/>
                <!-- bundles started in startlevel 1 -->
                <capability name="org.apache.felix.log" startlevel="1"/>
                <capability name="org.jboss.osgi.logging" startlevel="1"/>
                <capability name="org.apache.felix.configadmin" startlevel="1"/>
                <capability name="org.jboss.as.osgi.configadmin" startlevel="1"/>
            </capabilities>
        </subsystem>
        <subsystem xmlns="urn:jboss:domain:pojo:1.0"/>
        <subsystem xmlns="urn:jboss:domain:remoting:1.1">
            <connector name="remoting-connector" socket-binding="remoting" security-realm="ApplicationRealm"/>
        </subsystem>
        <subsystem xmlns="urn:jboss:domain:resource-adapters:1.0"/>
        <subsystem xmlns="urn:jboss:domain:sar:1.0"/>
        <subsystem xmlns="urn:jboss:domain:security:1.1">
            <security-domains>
                <security-domain name="other" cache-type="default">
                    <authentication>
                        <login-module code="Remoting" flag="optional">
                            <module-option name="password-stacking" value="useFirstPass"/>
                        </login-module>
                        <login-module code="RealmUsersRoles" flag="required">
                            <module-option name="usersProperties" value="${jboss.server.config.dir}/application-users.properties"/>
                            <module-option name="rolesProperties" value="${jboss.server.config.dir}/application-roles.properties"/>
                            <module-option name="realm" value="ApplicationRealm"/>
                            <module-option name="password-stacking" value="useFirstPass"/>
                        </login-module>
                    </authentication>
                </security-domain>
                <security-domain name="jboss-web-policy" cache-type="default">
                    <authorization>
                        <policy-module code="Delegating" flag="required"/>
                    </authorization>
                </security-domain>
                <security-domain name="jboss-ejb-policy" cache-type="default">
                    <authorization>
                        <policy-module code="Delegating" flag="required"/>
                    </authorization>
                </security-domain>
            </security-domains>
        </subsystem>
        <subsystem xmlns="urn:jboss:domain:threads:1.1">
            <bounded-queue-thread-pool name="job-executor-tp"
                allow-core-timeout="true">
                <core-threads count="3" />
                <queue-length count="3" />
                <max-threads count="10" />
                <keepalive-time time="10" unit="seconds" />
            </bounded-queue-thread-pool>
        </subsystem>        	
        <subsystem xmlns="urn:jboss:domain:transactions:1.1">
            <core-environment>
                <process-id>
                    <uuid/>
                </process-id>
            </core-environment>
            <recovery-environment socket-binding="txn-recovery-environment" status-socket-binding="txn-status-manager"/>
            <coordinator-environment default-timeout="300"/>
        </subsystem>
        <subsystem xmlns="urn:jboss:domain:web:1.1" default-virtual-server="default-host" native="false">
            <connector name="http" protocol="HTTP/1.1" scheme="http" socket-binding="http"/>
            <virtual-server name="default-host" enable-welcome-root="true">
                <alias name="localhost"/>
                <alias name="example.com"/>
            </virtual-server>
        </subsystem>
        <subsystem xmlns="urn:jboss:domain:webservices:1.1">
            <modify-wsdl-address>true</modify-wsdl-address>
            <wsdl-host>${jboss.bind.address:127.0.0.1}</wsdl-host>
            <endpoint-config name="Standard-Endpoint-Config"/>
            <endpoint-config name="Recording-Endpoint-Config">
                <pre-handler-chain name="recording-handlers" protocol-bindings="##SOAP11_HTTP ##SOAP11_HTTP_MTOM ##SOAP12_HTTP ##SOAP12_HTTP_MTOM">
                    <handler name="RecordingHandler" class="org.jboss.ws.common.invocation.RecordingServerHandler"/>
                </pre-handler-chain>
            </endpoint-config>
        </subsystem>
<<<<<<< HEAD
 	    <subsystem xmlns="urn:jboss:domain:weld:1.0" />
	    <subsystem xmlns="urn:com.camunda.fox.fox-platform:1.0">
		   <process-engines>
			<process-engine name="default" default="true">
				<datasource>java:jboss/datasources/FoxEngineDS</datasource>
				<history-level>audit</history-level>
				<properties>
					<property name="jobExecutorAcquisitionName">default</property>
					<property name="isAutoSchemaUpdate">true</property>
				</properties>
			</process-engine>
		   </process-engines>
		   <job-executor name="job-executor-tp">
			<job-acquisitions>
				<job-acquisition name="default">
					<acquisition-strategy>SEQUENTIAL</acquisition-strategy>
					<properties>
						<property name="lockTimeInMillis">5000</property>
						<property name="waitTimeInMillis">10000</property>
						<property name="maxJobsPerAcquisition">50</property>
					</properties>
				</job-acquisition>
			</job-acquisitions>
		   </job-executor>                 
=======
        <subsystem xmlns="urn:jboss:domain:weld:1.0" />
        <subsystem xmlns="urn:com.camunda.fox.fox-platform:1.0">
            <process-engines>
                <process-engine name="default" default="true">
                    <datasource>java:jboss/datasources/FoxEngineDS</datasource>
                    <history-level>audit</history-level>
                    <properties>
                        <property name="jobExecutorAcquisitionName">default</property>
                    </properties>
                </process-engine>
            </process-engines>
            <job-executor name="job-executor-tp">
                <job-acquisitions>
                    <job-acquisition name="default">
                        <acquisition-strategy>SEQUENTIAL</acquisition-strategy>
                        <properties>
                            <property name="lockTimeInMillis">300000</property>
                            <property name="waitTimeInMillis">5000</property>
                            <property name="maxJobsPerAcquisition">3</property>
                        </properties>
                    </job-acquisition>
                </job-acquisitions>
            </job-executor>                 
>>>>>>> 743d9b03
        </subsystem>
    </profile>

    <interfaces>
        <interface name="management">
            <inet-address value="${jboss.bind.address.management:127.0.0.1}"/>
        </interface>
        <interface name="public">
            <inet-address value="${jboss.bind.address:127.0.0.1}"/>
        </interface>
    </interfaces>

    <socket-binding-group name="standard-sockets" default-interface="public" port-offset="${jboss.socket.binding.port-offset:0}">
        <socket-binding name="http" port="8080"/>
        <socket-binding name="https" port="8443"/>
        <socket-binding name="management-native" interface="management" port="${jboss.management.native.port:9999}"/>
        <socket-binding name="management-http" interface="management" port="${jboss.management.http.port:9990}"/>
        <socket-binding name="management-https" interface="management" port="${jboss.management.https.port:9443}"/>
        <socket-binding name="osgi-http" interface="management" port="8090"/>
        <socket-binding name="remoting" port="4447"/>
        <socket-binding name="txn-recovery-environment" port="4712"/>
        <socket-binding name="txn-status-manager" port="4713"/>
        <outbound-socket-binding name="mail-smtp">
            <remote-destination host="localhost" port="25"/>
        </outbound-socket-binding>
    </socket-binding-group>
</server><|MERGE_RESOLUTION|>--- conflicted
+++ resolved
@@ -310,7 +310,6 @@
                 </pre-handler-chain>
             </endpoint-config>
         </subsystem>
-<<<<<<< HEAD
  	    <subsystem xmlns="urn:jboss:domain:weld:1.0" />
 	    <subsystem xmlns="urn:com.camunda.fox.fox-platform:1.0">
 		   <process-engines>
@@ -330,36 +329,11 @@
 					<properties>
 						<property name="lockTimeInMillis">5000</property>
 						<property name="waitTimeInMillis">10000</property>
-						<property name="maxJobsPerAcquisition">50</property>
+						<property name="maxJobsPerAcquisition">3</property>
 					</properties>
 				</job-acquisition>
 			</job-acquisitions>
 		   </job-executor>                 
-=======
-        <subsystem xmlns="urn:jboss:domain:weld:1.0" />
-        <subsystem xmlns="urn:com.camunda.fox.fox-platform:1.0">
-            <process-engines>
-                <process-engine name="default" default="true">
-                    <datasource>java:jboss/datasources/FoxEngineDS</datasource>
-                    <history-level>audit</history-level>
-                    <properties>
-                        <property name="jobExecutorAcquisitionName">default</property>
-                    </properties>
-                </process-engine>
-            </process-engines>
-            <job-executor name="job-executor-tp">
-                <job-acquisitions>
-                    <job-acquisition name="default">
-                        <acquisition-strategy>SEQUENTIAL</acquisition-strategy>
-                        <properties>
-                            <property name="lockTimeInMillis">300000</property>
-                            <property name="waitTimeInMillis">5000</property>
-                            <property name="maxJobsPerAcquisition">3</property>
-                        </properties>
-                    </job-acquisition>
-                </job-acquisitions>
-            </job-executor>                 
->>>>>>> 743d9b03
         </subsystem>
     </profile>
 
