--- conflicted
+++ resolved
@@ -84,7 +84,6 @@
 	  </file>
   </files>
 -->
-<<<<<<< HEAD
 
   <dependencySets>
 	<dependencySet>
@@ -102,25 +101,6 @@
 		</includes>
 		<outputDirectory>server/jboss-as-${version.jboss.as}/standalone/deployments</outputDirectory>
 	</dependencySet>
-=======
-  
-  <dependencySets>
-    <dependencySet>
-      <includes>
-        <include>com.camunda.fox.platform:fox-platform-explorer:war:*</include>
-      </includes>
-      <outputDirectory>server/jboss-as-${version.jboss.as}/standalone/deployments</outputDirectory>
-    </dependencySet>
-    <!--
-    <dependencySet>
-      <includes>
-        <include>*:war:*</include>
-      </includes>
-      <outputDirectory>examples/bin/</outputDirectory>
-    </dependencySet>
-    -->
-  </dependencySets>  
->>>>>>> 1df56a3e
 
 	<dependencySet>
 		<outputFileNameMapping>fox-cycle-${project.version}.${artifact.extension}</outputFileNameMapping>
@@ -130,5 +110,4 @@
 		<outputDirectory>server/jboss-as-${version.jboss.as}/standalone/deployments</outputDirectory>
 	</dependencySet>
   </dependencySets>
-  
 </assembly>