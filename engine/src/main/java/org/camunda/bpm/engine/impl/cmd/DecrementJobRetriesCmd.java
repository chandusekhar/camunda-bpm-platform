/* Licensed under the Apache License, Version 2.0 (the "License");
 * you may not use this file except in compliance with the License.
 * You may obtain a copy of the License at
 * 
 *      http://www.apache.org/licenses/LICENSE-2.0
 * 
 * Unless required by applicable law or agreed to in writing, software
 * distributed under the License is distributed on an "AS IS" BASIS,
 * WITHOUT WARRANTIES OR CONDITIONS OF ANY KIND, either express or implied.
 * See the License for the specific language governing permissions and
 * limitations under the License.
 */

package org.camunda.bpm.engine.impl.cmd;

import java.io.PrintWriter;
import java.io.StringWriter;

import org.camunda.bpm.engine.impl.cfg.TransactionContext;
import org.camunda.bpm.engine.impl.cfg.TransactionState;
import org.camunda.bpm.engine.impl.context.Context;
import org.camunda.bpm.engine.impl.incident.FailedJobIncidentHandler;
import org.camunda.bpm.engine.impl.interceptor.Command;
import org.camunda.bpm.engine.impl.interceptor.CommandContext;
import org.camunda.bpm.engine.impl.jobexecutor.JobExecutor;
import org.camunda.bpm.engine.impl.jobexecutor.MessageAddedNotification;
import org.camunda.bpm.engine.impl.persistence.entity.JobEntity;

/**
 * @author Tom Baeyens
 */
public class DecrementJobRetriesCmd implements Command<Object> {

  private static final long serialVersionUID = 1L;
  protected String jobId;
  protected Throwable exception;

  public DecrementJobRetriesCmd(String jobId, Throwable exception) {
    this.jobId = jobId;
    this.exception = exception;
  }

  public Object execute(CommandContext commandContext) {
    JobEntity job = Context
      .getCommandContext()
      .getJobManager()
      .findJobById(jobId);
    job.setRetries(job.getRetries() - 1);
    job.setLockOwner(null);
    job.setLockExpirationTime(null);
    
    if(exception != null) {
      job.setExceptionMessage(exception.getMessage());
      job.setExceptionStacktrace(getExceptionStacktrace());
    }
    
    if (job.getRetries() == 0) {
      if (Context
          .getProcessEngineConfiguration()
          .isCreateIncidentOnFailedJobEnabled()) {
        
        Context
          .getProcessEngineConfiguration()
          .getIncidentHandler(FailedJobIncidentHandler.INCIDENT_HANDLER_TYPE)
<<<<<<< HEAD
          .handleIncident(job.getExecutionId(), job.getId());
=======
          .handleIncident(null, null, job.getExecutionId(), job.getId());
>>>>>>> 40788972
      }
    }
    
    JobExecutor jobExecutor = Context.getProcessEngineConfiguration().getJobExecutor();
    MessageAddedNotification messageAddedNotification = new MessageAddedNotification(jobExecutor);
    TransactionContext transactionContext = commandContext.getTransactionContext();
    transactionContext.addTransactionListener(TransactionState.COMMITTED, messageAddedNotification);
    
    return null;
  }
  
  private String getExceptionStacktrace() {
    StringWriter stringWriter = new StringWriter();
    exception.printStackTrace(new PrintWriter(stringWriter));
    return stringWriter.toString();
  }
}<|MERGE_RESOLUTION|>--- conflicted
+++ resolved
@@ -62,11 +62,7 @@
         Context
           .getProcessEngineConfiguration()
           .getIncidentHandler(FailedJobIncidentHandler.INCIDENT_HANDLER_TYPE)
-<<<<<<< HEAD
-          .handleIncident(job.getExecutionId(), job.getId());
-=======
           .handleIncident(null, null, job.getExecutionId(), job.getId());
->>>>>>> 40788972
       }
     }
     
