--- conflicted
+++ resolved
@@ -11,11 +11,7 @@
 
   <groupId>org.camunda.bpm.extension</groupId>
   <artifactId>camunda-bpm-spring-boot-starter-root</artifactId>
-<<<<<<< HEAD
   <version>2.0.0-SNAPSHOT</version>
-=======
-  <version>1.4.0-SNAPSHOT</version>
->>>>>>> 692d2056
 
   <packaging>pom</packaging>
 
@@ -47,7 +43,7 @@
             </archive>
           </configuration>
         </plugin>
-        <!-- set version for spring-boot-maven-plugin because we use the 
+        <!-- set version for spring-boot-maven-plugin because we use the
           spring-boot-parent only in dependencyManagement section, not as parent. -->
         <plugin>
           <groupId>org.springframework.boot</groupId>
@@ -115,7 +111,7 @@
     <tag>HEAD</tag>
   </scm>
 
-  <!-- repositories used for distribution of releases and snapshots, DO NOT 
+  <!-- repositories used for distribution of releases and snapshots, DO NOT
     CHANGE -->
   <distributionManagement>
     <repository>
