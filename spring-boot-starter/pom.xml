--- conflicted
+++ resolved
@@ -29,13 +29,9 @@
 
     <version.java>1.8</version.java>
     <java.version>${version.java}</java.version>
-<<<<<<< HEAD
     <maven.javadoc.failOnError>false</maven.javadoc.failOnError>
-=======
-
     <!-- disable javadoc linter for JDK8 to not fail on incomplete javadoc -->
     <additionalparam>-Xdoclint:none</additionalparam>
->>>>>>> 999ab4b2
   </properties>
 
   <build>
