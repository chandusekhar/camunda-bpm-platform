'use strict';


angular.module('cycle.controllers', []);

function DefaultController($scope, $http, $location) {
  
  // TODO: get from cookie
  $scope.currentUser = null;
  
  $http.get('../../../currentUser').success(function(data) {
    $scope.currentUser = data;
  });
  
  $scope.$on("cycle.userChanged", function(event, user) {
    $scope.currentUser = user;
  });
  
  
  // Bread Crumb 
  var breadCrumbs = $scope.breadCrumbs = [];
  	
  $scope.$on("navigation-changed", function(evt, navigationItem) {
	  if(navigationItem==undefined) {
	    breadCrumbs.splice(0, breadCrumbs.length);
	  } else {
		var contains = false;
		var remove = 0;
		angular.forEach(breadCrumbs, function(item) {
			if(item.name == navigationItem.name) {
				contains = true;			
			}
			if(item.href.indexOf($location.path()) != 0) {
				remove++;
			}
		});
		
		for (var i = 0; i < remove; i++) {
		  breadCrumbs.pop();						
		}		
		
		if(!contains) {
			breadCrumbs.push({name:navigationItem.name, href:$location.path()});
		}		
	  }
  });
  // end Bread Crumb
};

function HomeController($scope, $routeParams) {
  $scope.$emit("navigation-changed");
}

function RoundtripDetailsController($scope, $routeParams, RoundtripDetails, $http) {

  $scope.roundtrip = RoundtripDetails.get({id: $routeParams.roundtripId });
  
  $scope.connectors = [];
  
  $scope.getConnectors = function () {
	  $http.get(APP_ROOT+"secured/connector/list").success(function (data) {
		  $scope.connectors = data;
	  });
  };
  
  $scope.addBpmnModel = function(side) {
    $("#add-model-roundtrip-dialog").modal();
  };

  $scope.cancel = function() {
    $("#add-model-roundtrip-dialog").modal('hide');
  };
  
<<<<<<< HEAD
  $scope.changeConnector = function () {
	  console.log($scope.connector);
=======
  /**
   * Saves the roundtrip with updated details
   */
  $scope.save = function() {
    $scope.roundtrip.$save();
>>>>>>> 948fbf64
  };
};

function CreateNewRoundtripController($scope, $q, $http, $location, debouncer, Roundtrip) {

  $scope.name = '';
  
  $scope.errorClass = function(form) {
    return form.$valid || !form.$dirty ? '' : 'error';
  };
  
  $scope.$watch('name', function(newValue, oldValue) {
    checkName(newValue, oldValue);
  });
  
  $scope.cancel = function() {
    $("#create-roundtrip-dialog").modal('hide'); 
  };
  
  $scope.save = function() {
    if (!$scope.newRoundtripForm.$valid) {
      return;
    }
    
    var roundtrip = new Roundtrip({ name: $scope.name });
    roundtrip.$save(function() {

      $location.path("/roundtrip/" + roundtrip.id);
      $scope.$emit("roundtrip-added", roundtrip);
      $scope.name = '';
    });

    $("#create-roundtrip-dialog").modal('hide');
  };
  
  var checkName = debouncer.debounce(function(name) {
    isNameValid(name).then(function() {
      $scope.newRoundtripForm.name.$setValidity("occupied", true);
    }, function() {
      $scope.newRoundtripForm.name.$setValidity("occupied", false);
    });
  }, 1000);
  
  function isNameValid(name) {
    var deferred = $q.defer();
    
    if (!name || name == "") {
      deferred.resolve();
    }
    
    $http.get("../../resources/roundtrip/isNameValid?name=" + name).success(function(data) {
      if (data == "true") {
        deferred.resolve();
      } else {
        deferred.reject();
      }
    });
    
    return deferred.promise;
  }
};

function ListRoundtripsController($scope, $route, $routeParams, Roundtrip) {
  $scope.roundtrips = Roundtrip.query();
  
  var selectedRoundtripId = -1; // $routeParams.roundtripId;
  
  $scope.$watch(function() { return $routeParams.roundtripId; }, function(newValue, oldValue) {
    selectedRoundtripId = parseInt(newValue);    
    if($routeParams.roundtripId != undefined) {
    	angular.forEach($scope.roundtrips, function(item) {
    		if(item.id == $routeParams.roundtripId) {
	        	// find the roundtripname for this roundtrip-id
	        	$scope.$emit("navigation-changed", {name:item.name});
    		}
    	});
    }
  });
  
  $scope.createNew = function() {
    $("#create-roundtrip-dialog").modal(); 
  };
  
  $scope.activeClass = function(roundtrip) {
    return (roundtrip.id == selectedRoundtripId ? 'active' : '');
  };
  
  $scope.$on("roundtrip-added", function(event, roundtrip) {
    $scope.roundtrips.push(roundtrip);
  });
};<|MERGE_RESOLUTION|>--- conflicted
+++ resolved
@@ -51,7 +51,7 @@
   $scope.$emit("navigation-changed");
 }
 
-function RoundtripDetailsController($scope, $routeParams, RoundtripDetails, $http) {
+function RoundtripDetailsController($scope, $routeParams, RoundtripDetails) {
 
   $scope.roundtrip = RoundtripDetails.get({id: $routeParams.roundtripId });
   
@@ -71,17 +71,17 @@
     $("#add-model-roundtrip-dialog").modal('hide');
   };
   
-<<<<<<< HEAD
-  $scope.changeConnector = function () {
-	  console.log($scope.connector);
-=======
   /**
    * Saves the roundtrip with updated details
    */
   $scope.save = function() {
     $scope.roundtrip.$save();
->>>>>>> 948fbf64
   };
+
+  $scope.changeConnector = function () {
+	  console.log($scope.connector);
+  };
+
 };
 
 function CreateNewRoundtripController($scope, $q, $http, $location, debouncer, Roundtrip) {
