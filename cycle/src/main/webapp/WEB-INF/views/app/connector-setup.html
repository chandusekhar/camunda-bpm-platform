<!DOCTYPE html>
<html lang="en" xmlns:th="http://www.thymeleaf.org" data-ng-app="cycle">
  <head th:substituteby="fragment/common :: head">

  </head>
  <body data-ng-controller="DefaultController">
    <div class="wrapper">
<<<<<<< HEAD
	    <div th:substituteby="fragment/common :: navigation-logged-in"></div>
	    <div class="container-fluid content-container">
          <div th:substituteby="fragment/common :: breadcrumbs"></div>
          <div th:substituteby="fragment/common :: error-panel"></div>          
	      <div class="row-fluid content-container">
	        <div class="span12" data-ng-controller="ConnectorSetupController">
              <table class="table">
                  <thead>
                      <tr>
                          <th>Connector Id</th>
                          <th>Connector Name</th>
                          <th>Plugin Name</th>
                          <th>Login Mode</th>
                          <th>Action</th>
                      </tr>
                  </thead>
                  <tbody>
                      <tr data-ng-repeat="connectorConfiguration in connectorConfigurations" data-ng-cloak>
                          <td>{{connectorConfiguration.connectorId}}</td>
                          <td>{{connectorConfiguration.name}}</td>
                          <td>{{connectorConfiguration.connectorName}}</td>
                          <td>{{connectorConfiguration.loginMode}}</td>
                          <td>
                            <a data-ng-click="deleteConnector(connectorConfiguration)" th:text="#{delete}">delete</a>
                            <br />
                            <a data-ng-click="editConnector(connectorConfiguration)" th:text="#{edit}">edit</a>
                          </td>
                      </tr>
                  </tbody>
              </table>
              <a class="btn" data-ng-click="createNewConnector()"><span th:text="#{New}">New</span></a>
               
               <!-- begin add/edit-connector-configuration-dialog -->
               <dialog model="createNewConnectorDialog" ng-cloak>
               <div class="modal hide fade" data-ng-controller="CreateNewConnectorController" data-ngm-if="createNewConnectorDialog.renderHtml()"> 
                 <div class="modal-header">
                   <button type="button" class="close" data-dismiss="modal" aria-hidden="true">&times;</button>
                   <h3 data-ng-show="connectorDialogMode == 'ADD_CONNECTOR'" th:text="#{'Add connector'}"></h3>
                   <h3 data-ng-show="connectorDialogMode == 'EDIT_CONNECTOR'" th:text="#{'Edit connector'}"></h3>
                 </div>
                 <div class="modal-body">
                   <div class="alert alert-error" data-ng-show="error">
                     <button type="button" class="close" data-dismiss="alert">&times;</button>
                     <span>
                       <strong th:text="#{A problem occured:}"></strong>
                       {{error.message}}
                     </span>
                   </div>
                   <form class="form-horizontal" novalidate data-ng-submit="save()" name="editConnectorConfigForm">
                     <fieldset>
                       <div class="control-group">                   
                         <label class="control-label" for="connectorLabel" 
                                th:text="#{'Connector Name*'}">Connector Name*</label>
                         <div class="controls" style="margin-bottom: 10px;" >                            
=======
      <div th:substituteby="fragment/common :: navigation-logged-in"></div>
      <div class="container-fluid content-container">
        <div th:substituteby="fragment/common :: breadcrumbs"></div>
        <div th:substituteby="fragment/common :: error-panel"></div>          
        <div class="row-fluid content-container">
          <div class="span12" data-ng-controller="ConnectorSetupController">
            <table class="table">
              <thead>
                <tr>
                  <th>Connector Id</th>
                  <th>Connector Name</th>
                  <th>Plugin Name</th>
                  <th>Login Mode</th>
                  <th>Action</th>
                </tr>
              </thead>
              <tbody>
                <tr data-ng-repeat="connectorConfiguration in connectorConfigurations" data-ng-cloak>
                  <td>{{connectorConfiguration.connectorId}}</td>
                  <td>{{connectorConfiguration.name}}</td>
                  <td>{{connectorConfiguration.connectorName}}</td>
                  <td>{{connectorConfiguration.loginMode}}</td>
                  <td>
                    <a data-ng-click="deleteConnector(connectorConfiguration)" th:text="#{delete}">delete</a>
                    <br />
                    <a data-ng-click="editConnector(connectorConfiguration)" th:text="#{edit}">edit</a>
                  </td>
                </tr>
              </tbody>
            </table>
            <a class="btn" data-ng-click="createNewConnector()"><span th:text="#{New}">New</span></a>

            <!-- begin delete-roundtrip-dialog -->
            <dialog model="connectorEditDialog" ng-cloak>
              <div class="modal hide fade" data-ng-controller="EditConnectorController" data-ngm-if="connectorEditDialog.renderHtml()"> 
                <div class="modal-header">
                  <button type="button" class="close" data-dismiss="modal" aria-hidden="true">&times;</button>
                  <h3 data-ng-show="connectorDialogMode == 'ADD_CONNECTOR'" th:text="#{'Add connector'}"></h3>
                  <h3 data-ng-show="connectorDialogMode == 'EDIT_CONNECTOR'" th:text="#{'Edit connector'}"></h3>
                </div>
                <div class="modal-body">
                  <div class="alert alert-error" data-ng-show="connectorTest.state == 'IN_ERROR'">
                    <button type="button" class="close" data-ng-click="connectorTest = null">&times;</button>
                    <span>
                      <strong th:text="#{Invalid Configuration:}"></strong>
                      {{ connectorTest.message }}
                    </span>
                  </div>
                  <div class="alert alert-success" data-ng-show="connectorTest.state == 'OK'">
                    <button type="button" class="close" data-ng-click="connectorTest = null">&times;</button>
                    <span>
                      <strong th:text="#{Valid Configuration:}"></strong>
                      Using the connector worked
                    </span>
                  </div>
                  <form class="form-horizontal" novalidate data-ng-submit="save()" name="editConnectorConfigForm">
                    <fieldset>
                      <div class="control-group">
                        <label class="control-label" for="connectorLabel" 
                               th:text="#{'Connector Name*'}">Connector Name*</label>
                        <div class="controls" style="margin-bottom: 10px;" >
>>>>>>> be56a86c
                          <input id="connectorLabel" name="connectorLabel" type="text" class="span8" required data-ng-model="editConnectorConfiguration.name"/>
                        </div>
                      </div>

                      <div class="control-group">
                        <label class="control-label" for="loginMode" 
                               th:text="#{'Login Mode*'}">Login Mode*</label>
                        <div class="controls" style="margin-bottom: 10px;" >
                          <span class="nullable">
                            <select id="loginMode" class="span8" data-required data-ng-model="editConnectorConfiguration.loginMode">
                              <option value="LOGIN_NOT_REQUIRED">no login required</option>
                              <option value="GLOBAL">credentials provided globally</option>
                              <option value="USER">credentials provided by user</option>
                            </select>
                          </span>
                        </div>
                      </div>

                      <div data-ng-switch data-on="editConnectorConfiguration.loginMode">
                        <div data-ng-switch-when="GLOBAL">
                          <div class="control-group">
                            <label class="control-label" for="userName" 
                                   th:text="#{'User Name*'}">User Name*</label>
                            <div class="controls" style="margin-bottom: 10px;" >
                              <input id="userName" name="userName" type="text" class="span8" required data-ng-model="editConnectorConfiguration.user"/>
                            </div> 
                          </div>
                          <div class="control-group">
                            <label class="control-label" for="password" 
                                   th:text="#{'Password*'}">Password*</label>
                            <div class="controls" style="margin-bottom: 10px;" >
                              <input id="password" name="password" type="text" class="span8" required data-ng-model="editConnectorConfiguration.password"/>
                            </div> 
                          </div>
<<<<<<< HEAD
                       </div>                    
                     </fieldset>
                   </form>
                 </div>
                 <div class="modal-footer">
                   <button class="btn" data-ng-click="createNewConnectorDialog.close()" th:text="#{Cancel}">Cancel</button>
                   <button class="btn btn-primary" th:text="#{Test Connector}">Test Connector</button>
                   <button class="btn btn-primary" data-ng-click="save()" data-ng-disabled="!isValid()" th:text="#{Save}">Save</button>
                 </div>
               </div>
               </dialog>  
               <!-- end add/edit-connector-configuration-dialog -->
               
                <!-- begin delete-connector-configuration-dialog -->
                <dialog model="deleteConnectorConfigurationDialog" ng-cloak>
                <div class="modal hide fade" data-ng-controller="DeleteConnectorConfigurationController" ngm-if="deleteConnectorConfigurationDialog.renderHtml()"> 
                  <div class="modal-header">
                    <button data-ng-show="deleteConnectorConfigurationDialog.autoClosable" type="button" class="close" data-dismiss="modal">&times;</button>
                    <h3 th:text="#{'Delete connector configuration'}"></h3>
                  </div>
                  <div class="modal-body">
                  <div data-ng-switch data-on="toBeDeleted">
                    <div data-ng-switch-when="performConnectorDeletion">
                        <p> 
                         <span th:text="#{'Are you sure you would like to delete the selected connector configuration?'}">
                            Are you sure you would like to delete the selected connector configuration?
                         </span>
                        </p>
                    </div>
                    <div data-ng-switch-when="deletionSuccess">
                        <p> 
                         <span th:text="#{The deletion of the connector configuration was successful.}">
                            The deletion of the connector configuration was successful.
                         </span>
                         </p>
                    </div>
                    <div data-ng-switch-when="deletionFailed">
                        <p>
                          <span th:text="#{The deletion of the connector configuration failed.}">
                            The deletion of the connector failed.
                          </span>
                        </p>
                    </div>
                  </div>
                  </div>
                  <div class="modal-footer">
                    <button class="btn"      
                            data-ng-show="toBeDeleted == 'performConnectorDeletion'"
                            data-ng-click="deleteConnectorConfigurationDialog.close()">Cancel</button>
                    <button class="btn btn-primary"
                            data-ng-show="toBeDeleted == 'deletionSuccess' || toBeDeleted == 'deletionFailed'" 
                            data-ng-click="deleteConnectorConfigurationDialog.close()">OK</button>
                    <button class="btn btn-primary"
                            data-ng-show="toBeDeleted == 'performConnectorDeletion'" 
                            data-ng-click="performConnectorDeletion()">Delete</button>
                  </div>
                </div>
                </dialog>  
                <!-- end delete-connector-configuration-dialog -->
                        
            </div>
	      </div>
	    </div>
	    <div class="push-down"><!-- // --></div> 
=======
                        </div>
                      </div>
                      <div data-ng-show="connectorDialogMode == 'ADD_CONNECTOR'" class="control-group">
                        <label class="control-label" for="connectors" 
                               th:text="#{'Plugin*'}">Plugin*</label>
                        <div class="controls" style="margin-bottom: 10px;">
                          <select class="span8" data-ng-options="c.name for c in defaultConfigurations" data-ng-model="blueprint">
                          </select>
                        </div>
                      </div>
                      <div data-ng-show="connectorDialogMode == 'EDIT_CONNECTOR'" class="control-group">
                        <label class="control-label" for="connectors" 
                               th:text="#{'Plugin'}">Plugin</label>
                        <div class="controls" style="margin-bottom: 10px;">
                          <span style="line-height: 30px">{{editConnectorConfiguration.connectorName}}</span>
                        </div>
                      </div>
                      <div class="control-group" data-ng-repeat="propertyName in customPropertyNames">
                        <label class="control-label" for="specificField" 
                               data-help
                               data-help-text-var="currentHelpText(propertyName)"
                               data-help-title-var="propertyName">{{propertyName}}</label>
                        <div class="controls" style="margin-bottom: 10px;" >
                          <input id="specificField" name="specificField" type="text" class="span8" data-ng-model="editConnectorConfiguration.properties[propertyName]"/>
                        </div>
                      </div>
                    </fieldset>
                  </form>
                </div>
                <div class="modal-footer">
                  <button class="btn" data-ng-click="connectorEditDialog.close()" th:text="#{Cancel}">Cancel</button>
                  <button class="btn" data-ng-click="test()" data-ng-disabled="!isValid()" th:text="#{Test}">Test</button>
                  <button class="btn btn-primary" data-ng-click="save()" data-ng-disabled="!isValid()" th:text="#{Save}">Save</button>
                </div>
              </div>
            </dialog>
            <!-- end delete-roundtrip-dialog -->

          </div>
        </div>
      </div>
      <div class="push-down"><!-- // --></div> 
>>>>>>> be56a86c
    </div>
    <footer th:substituteby="fragment/common :: footer" />
  </body>
</html><|MERGE_RESOLUTION|>--- conflicted
+++ resolved
@@ -5,62 +5,6 @@
   </head>
   <body data-ng-controller="DefaultController">
     <div class="wrapper">
-<<<<<<< HEAD
-	    <div th:substituteby="fragment/common :: navigation-logged-in"></div>
-	    <div class="container-fluid content-container">
-          <div th:substituteby="fragment/common :: breadcrumbs"></div>
-          <div th:substituteby="fragment/common :: error-panel"></div>          
-	      <div class="row-fluid content-container">
-	        <div class="span12" data-ng-controller="ConnectorSetupController">
-              <table class="table">
-                  <thead>
-                      <tr>
-                          <th>Connector Id</th>
-                          <th>Connector Name</th>
-                          <th>Plugin Name</th>
-                          <th>Login Mode</th>
-                          <th>Action</th>
-                      </tr>
-                  </thead>
-                  <tbody>
-                      <tr data-ng-repeat="connectorConfiguration in connectorConfigurations" data-ng-cloak>
-                          <td>{{connectorConfiguration.connectorId}}</td>
-                          <td>{{connectorConfiguration.name}}</td>
-                          <td>{{connectorConfiguration.connectorName}}</td>
-                          <td>{{connectorConfiguration.loginMode}}</td>
-                          <td>
-                            <a data-ng-click="deleteConnector(connectorConfiguration)" th:text="#{delete}">delete</a>
-                            <br />
-                            <a data-ng-click="editConnector(connectorConfiguration)" th:text="#{edit}">edit</a>
-                          </td>
-                      </tr>
-                  </tbody>
-              </table>
-              <a class="btn" data-ng-click="createNewConnector()"><span th:text="#{New}">New</span></a>
-               
-               <!-- begin add/edit-connector-configuration-dialog -->
-               <dialog model="createNewConnectorDialog" ng-cloak>
-               <div class="modal hide fade" data-ng-controller="CreateNewConnectorController" data-ngm-if="createNewConnectorDialog.renderHtml()"> 
-                 <div class="modal-header">
-                   <button type="button" class="close" data-dismiss="modal" aria-hidden="true">&times;</button>
-                   <h3 data-ng-show="connectorDialogMode == 'ADD_CONNECTOR'" th:text="#{'Add connector'}"></h3>
-                   <h3 data-ng-show="connectorDialogMode == 'EDIT_CONNECTOR'" th:text="#{'Edit connector'}"></h3>
-                 </div>
-                 <div class="modal-body">
-                   <div class="alert alert-error" data-ng-show="error">
-                     <button type="button" class="close" data-dismiss="alert">&times;</button>
-                     <span>
-                       <strong th:text="#{A problem occured:}"></strong>
-                       {{error.message}}
-                     </span>
-                   </div>
-                   <form class="form-horizontal" novalidate data-ng-submit="save()" name="editConnectorConfigForm">
-                     <fieldset>
-                       <div class="control-group">                   
-                         <label class="control-label" for="connectorLabel" 
-                                th:text="#{'Connector Name*'}">Connector Name*</label>
-                         <div class="controls" style="margin-bottom: 10px;" >                            
-=======
       <div th:substituteby="fragment/common :: navigation-logged-in"></div>
       <div class="container-fluid content-container">
         <div th:substituteby="fragment/common :: breadcrumbs"></div>
@@ -122,7 +66,6 @@
                         <label class="control-label" for="connectorLabel" 
                                th:text="#{'Connector Name*'}">Connector Name*</label>
                         <div class="controls" style="margin-bottom: 10px;" >
->>>>>>> be56a86c
                           <input id="connectorLabel" name="connectorLabel" type="text" class="span8" required data-ng-model="editConnectorConfiguration.name"/>
                         </div>
                       </div>
@@ -157,20 +100,19 @@
                               <input id="password" name="password" type="text" class="span8" required data-ng-model="editConnectorConfiguration.password"/>
                             </div> 
                           </div>
-<<<<<<< HEAD
-                       </div>                    
-                     </fieldset>
-                   </form>
-                 </div>
-                 <div class="modal-footer">
-                   <button class="btn" data-ng-click="createNewConnectorDialog.close()" th:text="#{Cancel}">Cancel</button>
-                   <button class="btn btn-primary" th:text="#{Test Connector}">Test Connector</button>
-                   <button class="btn btn-primary" data-ng-click="save()" data-ng-disabled="!isValid()" th:text="#{Save}">Save</button>
-                 </div>
-               </div>
-               </dialog>  
-               <!-- end add/edit-connector-configuration-dialog -->
-               
+                        </div>
+                      </div>
+                      <div data-ng-show="connectorDialogMode == 'ADD_CONNECTOR'" class="control-group">
+                        <label class="control-label" for="connectors" 
+                               th:text="#{'Plugin*'}">Plugin*</label>
+                        <div class="controls" style="margin-bottom: 10px;">
+                          <select class="span8" data-ng-options="c.name for c in defaultConfigurations" data-ng-model="blueprint">
+                          </select>
+                        </div>
+                      </div>
+                      <div data-ng-show="connectorDialogMode == 'EDIT_CONNECTOR'" class="control-group">
+                        <label class="control-label" for="connectors" 
+                               th:text="#{'Plugin'}">Plugin</label>
                 <!-- begin delete-connector-configuration-dialog -->
                 <dialog model="deleteConnectorConfigurationDialog" ng-cloak>
                 <div class="modal hide fade" data-ng-controller="DeleteConnectorConfigurationController" ngm-if="deleteConnectorConfigurationDialog.renderHtml()"> 
@@ -217,25 +159,6 @@
                 </div>
                 </dialog>  
                 <!-- end delete-connector-configuration-dialog -->
-                        
-            </div>
-	      </div>
-	    </div>
-	    <div class="push-down"><!-- // --></div> 
-=======
-                        </div>
-                      </div>
-                      <div data-ng-show="connectorDialogMode == 'ADD_CONNECTOR'" class="control-group">
-                        <label class="control-label" for="connectors" 
-                               th:text="#{'Plugin*'}">Plugin*</label>
-                        <div class="controls" style="margin-bottom: 10px;">
-                          <select class="span8" data-ng-options="c.name for c in defaultConfigurations" data-ng-model="blueprint">
-                          </select>
-                        </div>
-                      </div>
-                      <div data-ng-show="connectorDialogMode == 'EDIT_CONNECTOR'" class="control-group">
-                        <label class="control-label" for="connectors" 
-                               th:text="#{'Plugin'}">Plugin</label>
                         <div class="controls" style="margin-bottom: 10px;">
                           <span style="line-height: 30px">{{editConnectorConfiguration.connectorName}}</span>
                         </div>
@@ -265,7 +188,6 @@
         </div>
       </div>
       <div class="push-down"><!-- // --></div> 
->>>>>>> be56a86c
     </div>
     <footer th:substituteby="fragment/common :: footer" />
   </body>
