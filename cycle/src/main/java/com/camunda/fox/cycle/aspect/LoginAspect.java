package com.camunda.fox.cycle.aspect;

<<<<<<< HEAD
=======

>>>>>>> 6ef3ba4e
import javax.inject.Inject;

import org.aspectj.lang.JoinPoint;
import org.aspectj.lang.annotation.Aspect;
import org.aspectj.lang.annotation.Before;
import org.springframework.stereotype.Component;

import com.camunda.fox.cycle.connector.Connector;
import com.camunda.fox.cycle.connector.ConnectorLoginMode;
import com.camunda.fox.cycle.connector.crypt.EncryptionService;
import com.camunda.fox.cycle.entity.ConnectorConfiguration;
import com.camunda.fox.cycle.entity.ConnectorCredentials;
import com.camunda.fox.cycle.exception.CycleException;
import com.camunda.fox.cycle.exception.CycleMissingCredentialsException;
import com.camunda.fox.cycle.repository.ConnectorCredentialsRepository;
import com.camunda.fox.cycle.security.IdentityHolder;
import com.camunda.fox.security.UserIdentity;

@Component
@Aspect
public class LoginAspect {

  @Inject
  private ConnectorCredentialsRepository connectorCredentialsRepository;
  
  @Inject
  protected EncryptionService encryptionService;
  
  @Before("@annotation(com.camunda.fox.cycle.connector.Secured)")
  private void aroundSecured(JoinPoint jp) throws Throwable {
    if (jp.getTarget() instanceof Connector) {
<<<<<<< HEAD
      Connector con = (Connector) jp.getTarget();
      doLogin(con);
=======
      Connector connector = (Connector) jp.getTarget();
      if (connector.needsLogin()) {
        ConnectorConfiguration config = connector.getConfiguration();
        connector.init(config);
        ConnectorLoginMode loginMode = config.getLoginMode();
        if (loginMode != null && loginMode.equals(ConnectorLoginMode.GLOBAL)) {
          connector.login(config.getGlobalUser(), config.getGlobalPassword());
          return;
        }
        if (loginMode.equals(ConnectorLoginMode.USER)) {
          UserIdentity identity = IdentityHolder.getIdentity();
          if (identity != null) {
            String username = identity.getName();
            Long connectorConfigId = connector.getConfiguration().getId();
            ConnectorCredentials connectorCredentials = null;
            try {
              connectorCredentials = connectorCredentialsRepository.fetchConnectorCredentialsByUsernameAndConnectorId(username, connectorConfigId);
            } catch (Exception e) {
              throw new CycleMissingCredentialsException("The user credentials for connector " + connector.getConfiguration().getName() + " are not set.", e);
            }
            connector.login(connectorCredentials.getUsername(), connectorCredentials.getPassword());
          }
        }
      }
>>>>>>> 6ef3ba4e
    }else{
      throw new CycleException("@Secured must only be used on Connector methods");
    }
  }
  
  public void doLogin(Connector con) {
    if (con.needsLogin()) {
      ConnectorConfiguration config = con.getConfiguration();
      con.init(config);
      if (config.getLoginMode() != null && config.getLoginMode().equals(ConnectorLoginMode.GLOBAL)) {
        con.login(config.getGlobalUser(), encryptionService.decrypt(config.getGlobalPassword()));
      }
    }
  }
  
}<|MERGE_RESOLUTION|>--- conflicted
+++ resolved
@@ -1,9 +1,6 @@
 package com.camunda.fox.cycle.aspect;
 
-<<<<<<< HEAD
-=======
 
->>>>>>> 6ef3ba4e
 import javax.inject.Inject;
 
 import org.aspectj.lang.JoinPoint;
@@ -25,27 +22,30 @@
 @Component
 @Aspect
 public class LoginAspect {
+  
+  @Inject
+  protected EncryptionService encryptionService;
 
   @Inject
   private ConnectorCredentialsRepository connectorCredentialsRepository;
   
-  @Inject
-  protected EncryptionService encryptionService;
-  
   @Before("@annotation(com.camunda.fox.cycle.connector.Secured)")
   private void aroundSecured(JoinPoint jp) throws Throwable {
     if (jp.getTarget() instanceof Connector) {
-<<<<<<< HEAD
-      Connector con = (Connector) jp.getTarget();
-      doLogin(con);
-=======
       Connector connector = (Connector) jp.getTarget();
+      doLogin(connector);
+    }else{
+      throw new CycleException("@Secured must only be used on Connector methods");
+    }
+  }
+
+  public void doLogin(Connector connector) {
       if (connector.needsLogin()) {
         ConnectorConfiguration config = connector.getConfiguration();
         connector.init(config);
         ConnectorLoginMode loginMode = config.getLoginMode();
         if (loginMode != null && loginMode.equals(ConnectorLoginMode.GLOBAL)) {
-          connector.login(config.getGlobalUser(), config.getGlobalPassword());
+          connector.login(config.getGlobalUser(), encryptionService.decrypt(config.getGlobalPassword()));
           return;
         }
         if (loginMode.equals(ConnectorLoginMode.USER)) {
@@ -59,24 +59,12 @@
             } catch (Exception e) {
               throw new CycleMissingCredentialsException("The user credentials for connector " + connector.getConfiguration().getName() + " are not set.", e);
             }
-            connector.login(connectorCredentials.getUsername(), connectorCredentials.getPassword());
+            connector.login(connectorCredentials.getUsername(), encryptionService.decrypt(connectorCredentials.getPassword()));
           }
         }
       }
->>>>>>> 6ef3ba4e
-    }else{
-      throw new CycleException("@Secured must only be used on Connector methods");
-    }
   }
-  
-  public void doLogin(Connector con) {
-    if (con.needsLogin()) {
-      ConnectorConfiguration config = con.getConfiguration();
-      con.init(config);
-      if (config.getLoginMode() != null && config.getLoginMode().equals(ConnectorLoginMode.GLOBAL)) {
-        con.login(config.getGlobalUser(), encryptionService.decrypt(config.getGlobalPassword()));
-      }
-    }
-  }
+
+
   
 }