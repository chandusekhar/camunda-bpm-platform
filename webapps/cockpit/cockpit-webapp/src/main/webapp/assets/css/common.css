--- conflicted
+++ resolved
@@ -257,7 +257,8 @@
 input.ng-invalid {
   border-color: #e9322d;
 }
-<<<<<<< HEAD
+
+/** end input tweaks */
 .icon-user-large {
    background: no-repeat url('../img/user.png');
    width: 35px;
@@ -274,8 +275,4 @@
   .modal {
     position:absolute;
   } 
-}
-=======
-
-/** end input tweaks */
->>>>>>> ce454bdd
+}