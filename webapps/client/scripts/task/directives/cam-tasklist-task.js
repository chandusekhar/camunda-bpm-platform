define([
  'text!./cam-tasklist-task.html'
], function(template) {
  'use strict';


  function fixDates(task) {
    task.due = fixReadDateTimezone(task.due);
    task.followUp = fixReadDateTimezone(task.followUp);
  }

  function taskIdFromLocation($location) {
    return $location.search().task;
  }

  return [ function() {

    return {
      restrict: 'EAC',
      scope: {
        filterData: '='
      },

      template: template,

<<<<<<< HEAD
      link: function(scope, element) {
        var _scopeEvents = [];
        element.on('$destroy', function() {
          if (!_scopeEvents.length) { return; }
          angular.forEach(_scopeEvents, function(fn) { fn(); });
        });

		    //active tabs
        scope.tabs = {
          form: true,
          description: false,
          history: false,
          diagram: false
        };

        scope.elUID = camUID();


        function loadTask(taskId) {
          Task.get(taskId, function(err, loadedTask) {
            if (err) { throw err; }

            scope.task = loadedTask;
            if (!$rootScope.currentTask || $rootScope.currentTask.id !== loadedTask.id) {
              $rootScope.currentTask = loadedTask;
            }
          });
        }


        function setTask(newTask) {
          var state = $location.search();
          var urlTaskId = state.task;

          if(
            urlTaskId &&
            (
              !scope.task ||
              (scope.task && scope.task.id !== urlTaskId)
            )
          ) {
            loadTask(urlTaskId);
=======
      controller : [
        '$scope',
        '$location',
        '$q',
        'dataDepend',
        'camAPI',
      function(
        $scope,
        $location,
        $q,
        dataDepend,
        camAPI
      ) {

        var taskData = $scope.taskData = dataDepend.create($scope);

        // read initial taskId from location
        var taskId = taskIdFromLocation($location);

        /**
         * Provide the current task or the value 'null' in case no task is selected
         */
        taskData.provide('task', function() {

          var deferred = $q.defer();

          if(typeof taskId !== 'string') {
            deferred.resolve(null);
>>>>>>> a5274c08
          }
          else {
            camAPI.resource('task')
              .get(taskId, function(err, res) {

              if(err) {
                deferred.reject(err);
              }
              else {
                // adjust dates to current timezone
                fixDates(res);
                deferred.resolve(res);
              }

            });
          }

          return deferred.promise;
        });

        /**
         * expose current task as scope variable
         */
        taskData.observe('task', function(task) {
          $scope.task = task;
        });

        /**
         * Update task if location changes
         */
        $scope.$on('$locationChangeSuccess', function(prev, current) {
          taskId = taskIdFromLocation($location);
          taskData.changed('task');
        });

      }]
    };
  }];
});
<|MERGE_RESOLUTION|>--- conflicted
+++ resolved
@@ -3,6 +3,11 @@
 ], function(template) {
   'use strict';
 
+  function fixReadDateTimezone(dateStr) {
+    if (!dateStr) { return dateStr; }
+    var d = new Date(dateStr);
+    return (new Date(d.getTime() + (d.getTimezoneOffset() * 60 * 1000))).toJSON();
+  }
 
   function fixDates(task) {
     task.due = fixReadDateTimezone(task.due);
@@ -23,50 +28,6 @@
 
       template: template,
 
-<<<<<<< HEAD
-      link: function(scope, element) {
-        var _scopeEvents = [];
-        element.on('$destroy', function() {
-          if (!_scopeEvents.length) { return; }
-          angular.forEach(_scopeEvents, function(fn) { fn(); });
-        });
-
-		    //active tabs
-        scope.tabs = {
-          form: true,
-          description: false,
-          history: false,
-          diagram: false
-        };
-
-        scope.elUID = camUID();
-
-
-        function loadTask(taskId) {
-          Task.get(taskId, function(err, loadedTask) {
-            if (err) { throw err; }
-
-            scope.task = loadedTask;
-            if (!$rootScope.currentTask || $rootScope.currentTask.id !== loadedTask.id) {
-              $rootScope.currentTask = loadedTask;
-            }
-          });
-        }
-
-
-        function setTask(newTask) {
-          var state = $location.search();
-          var urlTaskId = state.task;
-
-          if(
-            urlTaskId &&
-            (
-              !scope.task ||
-              (scope.task && scope.task.id !== urlTaskId)
-            )
-          ) {
-            loadTask(urlTaskId);
-=======
       controller : [
         '$scope',
         '$location',
@@ -95,7 +56,6 @@
 
           if(typeof taskId !== 'string') {
             deferred.resolve(null);
->>>>>>> a5274c08
           }
           else {
             camAPI.resource('task')
